--- conflicted
+++ resolved
@@ -355,11 +355,7 @@
         string block_elem_type = input_db->getStringWithDefault("BLOCK_ELEM_TYPE", "QUAD9");
         string beam_elem_type = input_db->getStringWithDefault("BEAM_ELEM_TYPE", "QUAD9");
 
-<<<<<<< HEAD
-        Mesh block1_mesh(NDIM);
-=======
         Mesh block1_mesh(init.comm(), NDIM);
->>>>>>> a9f86e58
         MeshTools::Generation::build_square(block1_mesh,
                                             ceil(0.5 / ds_block),
                                             ceil(0.5 / ds_block),
@@ -368,11 +364,7 @@
                                             0.0,
                                             0.5,
                                             Utility::string_to_enum<ElemType>(block_elem_type));
-<<<<<<< HEAD
-        Mesh block2_mesh(NDIM);
-=======
         Mesh block2_mesh(init.comm(), NDIM);
->>>>>>> a9f86e58
         MeshTools::Generation::build_square(block2_mesh,
                                             ceil(0.5 / ds_block),
                                             ceil(0.5 / ds_block),
@@ -402,11 +394,7 @@
         const double beam_y_lower = 0.5 - 0.016;
         const double beam_y_upper = 0.5;
         int n_beam_y = max(static_cast<int>(ceil(beam_y_upper - beam_y_lower / ds_beam)), 4);
-<<<<<<< HEAD
-        Mesh beam_mesh(NDIM);
-=======
         Mesh beam_mesh(init.comm(), NDIM);
->>>>>>> a9f86e58
         MeshTools::Generation::build_square(
             beam_mesh, n_beam_x, n_beam_y, beam_x_lower, beam_x_upper, beam_y_lower, beam_y_upper, QUAD4);
         if (beam_use_mapped_grid)
