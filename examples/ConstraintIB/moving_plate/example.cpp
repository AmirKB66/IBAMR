--- conflicted
+++ resolved
@@ -70,15 +70,10 @@
                  const string& data_dump_dirname);
 
 void
-<<<<<<< HEAD
-COMTransVelocity(const double time, IBTK::Vector3d& trans_vel)
-=======
-COMTransVelocity(const double /*time*/, Eigen::Vector3d& trans_vel)
->>>>>>> 531d88ea
+COMTransVelocity(const double /*time*/, IBTK::Vector3d& trans_vel)
 {
     trans_vel.setZero();
     trans_vel[0] = 1.0;
-
     return;
 } // COMTransVelocity
 
