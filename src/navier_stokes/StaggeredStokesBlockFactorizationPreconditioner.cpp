// Filename: StaggeredStokesBlockFactorizationPreconditioner.cpp
// Created on 22 Sep 2008 by Boyce Griffith
//
// Copyright (c) 2002-2014, Boyce Griffith
// All rights reserved.
//
// Redistribution and use in source and binary forms, with or without
// modification, are permitted provided that the following conditions are met:
//
//    * Redistributions of source code must retain the above copyright notice,
//      this list of conditions and the following disclaimer.
//
//    * Redistributions in binary form must reproduce the above copyright
//      notice, this list of conditions and the following disclaimer in the
//      documentation and/or other materials provided with the distribution.
//
//    * Neither the name of The University of North Carolina nor the names of
//      its contributors may be used to endorse or promote products derived from
//      this software without specific prior written permission.
//
// THIS SOFTWARE IS PROVIDED BY THE COPYRIGHT HOLDERS AND CONTRIBUTORS "AS IS"
// AND ANY EXPRESS OR IMPLIED WARRANTIES, INCLUDING, BUT NOT LIMITED TO, THE
// IMPLIED WARRANTIES OF MERCHANTABILITY AND FITNESS FOR A PARTICULAR PURPOSE
// ARE DISCLAIMED. IN NO EVENT SHALL THE COPYRIGHT HOLDER OR CONTRIBUTORS BE
// LIABLE FOR ANY DIRECT, INDIRECT, INCIDENTAL, SPECIAL, EXEMPLARY, OR
// CONSEQUENTIAL DAMAGES (INCLUDING, BUT NOT LIMITED TO, PROCUREMENT OF
// SUBSTITUTE GOODS OR SERVICES; LOSS OF USE, DATA, OR PROFITS; OR BUSINESS
// INTERRUPTION) HOWEVER CAUSED AND ON ANY THEORY OF LIABILITY, WHETHER IN
// CONTRACT, STRICT LIABILITY, OR TORT (INCLUDING NEGLIGENCE OR OTHERWISE)
// ARISING IN ANY WAY OUT OF THE USE OF THIS SOFTWARE, EVEN IF ADVISED OF THE
// POSSIBILITY OF SUCH DAMAGE.

/////////////////////////////// INCLUDES /////////////////////////////////////

#include <stddef.h>
#include <ostream>
#include <string>

#include "CellVariable.h"
#include "HierarchyDataOpsReal.h"
#include "IntVector.h"
#include "MultiblockDataTranslator.h"
#include "PatchHierarchy.h"
#include "PatchLevel.h"
#include "PoissonSpecifications.h"
#include "SAMRAIVectorReal.h"
#include "SideVariable.h"
#include "Variable.h"
#include "VariableContext.h"
#include "VariableDatabase.h"
#include "VariableFillPattern.h"
#include "ibamr/StaggeredStokesBlockFactorizationPreconditioner.h"
#include "ibamr/StaggeredStokesBlockPreconditioner.h"
#include "ibamr/ibamr_utilities.h"
#include "ibamr/namespaces.h" // IWYU pragma: keep
#include "ibtk/CellNoCornersFillPattern.h"
#include "ibtk/GeneralSolver.h"
#include "ibtk/HierarchyGhostCellInterpolation.h"
#include "ibtk/HierarchyMathOps.h"
#include "ibtk/LinearSolver.h"
#include "ibtk/PoissonSolver.h"
#include "tbox/Database.h"
#include "tbox/MathUtilities.h"
#include "tbox/Pointer.h"
#include "tbox/Timer.h"
#include "tbox/TimerManager.h"
#include "tbox/Utilities.h"

/////////////////////////////// NAMESPACE ////////////////////////////////////

namespace IBAMR
{
/////////////////////////////// STATIC ///////////////////////////////////////

namespace
{
// Number of ghosts cells used for each variable quantity.
static const int CELLG = 1;
static const int SIDEG = 1;

// Types of refining and coarsening to perform prior to setting coarse-fine
// boundary and physical boundary ghost cell values.
static const std::string DATA_REFINE_TYPE = "NONE";
static const bool USE_CF_INTERPOLATION = true;
static const std::string DATA_COARSEN_TYPE = "CUBIC_COARSEN";

// Type of extrapolation to use at physical boundaries.
static const std::string BDRY_EXTRAP_TYPE = "LINEAR";

// Whether to enforce consistent interpolated values at Type 2 coarse-fine
// interface ghost cells.
static const bool CONSISTENT_TYPE_2_BDRY = false;

// Timers.
static Timer* t_solve_system;
static Timer* t_initialize_solver_state;
static Timer* t_deallocate_solver_state;
}

/////////////////////////////// PUBLIC ///////////////////////////////////////

StaggeredStokesBlockFactorizationPreconditioner::StaggeredStokesBlockFactorizationPreconditioner(
    const std::string& object_name,
    Pointer<Database> input_db,
    const std::string& /*default_options_prefix*/)
    : StaggeredStokesBlockPreconditioner(/*needs_velocity_solver*/ true,
                                         /*needs_pressure_solver*/ true),
      d_factorization_type(LOWER_TRIANGULAR),
      d_P_bdry_fill_op(NULL),
      d_no_fill_op(NULL),
      d_U_var(NULL),
      d_F_U_mod_idx(-1),
      d_P_var(NULL),
      d_P_scratch_idx(-1),
      d_F_P_mod_idx(-1)
{
    GeneralSolver::init(object_name, /*homogeneous_bc*/ true);

    // Present implementation requires zero initial guess and can perform only
    // one iteration.
    d_initial_guess_nonzero = false;
    d_max_iterations = 1;

    // Read in the factorization type.
    if (input_db->keyExists("factorization_type"))
    {
        std::string factorization_type_string = input_db->getString("factorization_type");
        if (factorization_type_string == "LOWER_TRIANGULAR")
        {
            d_factorization_type = LOWER_TRIANGULAR;
        }
        else if (factorization_type_string == "UPPER_TRIANGULAR")
        {
            d_factorization_type = UPPER_TRIANGULAR;
        }
        else if (factorization_type_string == "SYMMETRIC")
        {
            d_factorization_type = SYMMETRIC;
        }
        else if (factorization_type_string == "DIAGONAL")
        {
            d_factorization_type = DIAGONAL;
        }
        else
        {
            TBOX_ERROR("unsupported factorization type: " << factorization_type_string << "\n");
        }
    }

    // Setup variables.
    VariableDatabase<NDIM>* var_db = VariableDatabase<NDIM>::getDatabase();
    Pointer<VariableContext> context = var_db->getContext(d_object_name + "::CONTEXT");

    const std::string U_var_name = d_object_name + "::U";
    d_U_var = var_db->getVariable(U_var_name);
    if (d_U_var)
    {
        d_F_U_mod_idx = var_db->mapVariableAndContextToIndex(d_U_var, context);
    }
    else
    {
        d_U_var = new SideVariable<NDIM, double>(U_var_name);
        d_F_U_mod_idx = var_db->registerVariableAndContext(d_U_var, context, IntVector<NDIM>(SIDEG));
    }
#if !defined(NDEBUG)
    TBOX_ASSERT(d_F_U_mod_idx >= 0);
#endif
    const std::string P_var_name = d_object_name + "::P";
    d_P_var = var_db->getVariable(P_var_name);
    if (d_P_var)
    {
        d_P_scratch_idx = var_db->mapVariableAndContextToIndex(d_P_var, context);
    }
    else
    {
        d_P_var = new CellVariable<NDIM, double>(P_var_name);
        d_P_scratch_idx = var_db->registerVariableAndContext(d_P_var, context, IntVector<NDIM>(CELLG));
        d_F_P_mod_idx = var_db->registerClonedPatchDataIndex(d_P_var, d_P_scratch_idx);
    }
#if !defined(NDEBUG)
    TBOX_ASSERT(d_P_scratch_idx >= 0);
    TBOX_ASSERT(d_F_P_mod_idx >= 0);
#endif

    // Setup Timers.
    IBAMR_DO_ONCE(t_solve_system = TimerManager::getManager()->getTimer(
                      "IBAMR::StaggeredStokesBlockFactorizationPreconditioner::solveSystem()");
                  t_initialize_solver_state = TimerManager::getManager()->getTimer(
                      "IBAMR::StaggeredStokesBlockFactorizationPreconditioner::initializeSolverState()");
                  t_deallocate_solver_state = TimerManager::getManager()->getTimer(
                      "IBAMR::StaggeredStokesBlockFactorizationPreconditioner::deallocateSolverState("
                      ")"););
    return;
} // StaggeredStokesBlockFactorizationPreconditioner

StaggeredStokesBlockFactorizationPreconditioner::~StaggeredStokesBlockFactorizationPreconditioner()
{
    deallocateSolverState();
    return;
} // ~StaggeredStokesBlockFactorizationPreconditioner

void
StaggeredStokesBlockFactorizationPreconditioner::setFactorizationType(FactorizationType factorization_type)
{
    d_factorization_type = factorization_type;
    return;
}

bool
StaggeredStokesBlockFactorizationPreconditioner::solveSystem(SAMRAIVectorReal<NDIM, double>& x,
                                                             SAMRAIVectorReal<NDIM, double>& b)
{
    IBAMR_TIMER_START(t_solve_system);

    // Initialize the solver (if necessary).
    const bool deallocate_at_completion = !d_is_initialized;
    if (!d_is_initialized) initializeSolverState(x, b);

    // Get the vector components.
    const int F_U_idx = b.getComponentDescriptorIndex(0);
    const int F_P_idx = b.getComponentDescriptorIndex(1);

    const Pointer<Variable<NDIM> >& F_U_var = b.getComponentVariable(0);
    const Pointer<Variable<NDIM> >& F_P_var = b.getComponentVariable(1);

    Pointer<SideVariable<NDIM, double> > F_U_sc_var = F_U_var;
    Pointer<CellVariable<NDIM, double> > F_P_cc_var = F_P_var;

    const int U_idx = x.getComponentDescriptorIndex(0);
    const int P_idx = x.getComponentDescriptorIndex(1);

    const Pointer<Variable<NDIM> >& U_var = x.getComponentVariable(0);
    const Pointer<Variable<NDIM> >& P_var = x.getComponentVariable(1);

    Pointer<SideVariable<NDIM, double> > U_sc_var = U_var;
    Pointer<CellVariable<NDIM, double> > P_cc_var = P_var;

    // Setup the component solver vectors.
    Pointer<SAMRAIVectorReal<NDIM, double> > F_U_vec;
    F_U_vec = new SAMRAIVectorReal<NDIM, double>(d_object_name + "::F_U", d_hierarchy, d_coarsest_ln, d_finest_ln);
    F_U_vec->addComponent(F_U_sc_var, F_U_idx, d_velocity_wgt_idx, d_velocity_data_ops);

    Pointer<SAMRAIVectorReal<NDIM, double> > F_U_mod_vec;
    F_U_mod_vec =
        new SAMRAIVectorReal<NDIM, double>(d_object_name + "::F_U_mod", d_hierarchy, d_coarsest_ln, d_finest_ln);
    F_U_mod_vec->addComponent(d_U_var, d_F_U_mod_idx, d_velocity_wgt_idx, d_velocity_data_ops);

    Pointer<SAMRAIVectorReal<NDIM, double> > U_vec;
    U_vec = new SAMRAIVectorReal<NDIM, double>(d_object_name + "::U", d_hierarchy, d_coarsest_ln, d_finest_ln);
    U_vec->addComponent(U_sc_var, U_idx, d_velocity_wgt_idx, d_velocity_data_ops);

    Pointer<SAMRAIVectorReal<NDIM, double> > F_P_vec;
    F_P_vec = new SAMRAIVectorReal<NDIM, double>(d_object_name + "::F_P", d_hierarchy, d_coarsest_ln, d_finest_ln);
    F_P_vec->addComponent(F_P_cc_var, F_P_idx, d_pressure_wgt_idx, d_pressure_data_ops);

    Pointer<SAMRAIVectorReal<NDIM, double> > F_P_mod_vec;
    F_P_mod_vec =
        new SAMRAIVectorReal<NDIM, double>(d_object_name + "::F_P_mod", d_hierarchy, d_coarsest_ln, d_finest_ln);
    F_P_mod_vec->addComponent(d_P_var, d_F_P_mod_idx, d_pressure_wgt_idx, d_pressure_data_ops);

    Pointer<SAMRAIVectorReal<NDIM, double> > P_vec;
    P_vec = new SAMRAIVectorReal<NDIM, double>(d_object_name + "::P", d_hierarchy, d_coarsest_ln, d_finest_ln);
    P_vec->addComponent(P_cc_var, P_idx, d_pressure_wgt_idx, d_pressure_data_ops);

    // Setup the interpolation transaction information.
    Pointer<VariableFillPattern<NDIM> > fill_pattern = new CellNoCornersFillPattern(CELLG, false, false, true);
    typedef HierarchyGhostCellInterpolation::InterpolationTransactionComponent InterpolationTransactionComponent;
    InterpolationTransactionComponent P_transaction_comp(P_idx,
                                                         DATA_REFINE_TYPE,
                                                         USE_CF_INTERPOLATION,
                                                         DATA_COARSEN_TYPE,
                                                         BDRY_EXTRAP_TYPE,
                                                         CONSISTENT_TYPE_2_BDRY,
                                                         d_P_bc_coef,
                                                         fill_pattern);
    InterpolationTransactionComponent P_scratch_transaction_comp(d_P_scratch_idx,
                                                                 DATA_REFINE_TYPE,
                                                                 USE_CF_INTERPOLATION,
                                                                 DATA_COARSEN_TYPE,
                                                                 BDRY_EXTRAP_TYPE,
                                                                 CONSISTENT_TYPE_2_BDRY,
                                                                 d_P_bc_coef,
                                                                 fill_pattern);

<<<<<<< HEAD
    switch (d_factorization_type)
    {
    case UPPER_TRIANGULAR:
        solvePressureSubsystem(*P_vec, *F_P_vec, /*initial_guess_nonzero*/ false);
        d_P_bdry_fill_op->resetTransactionComponent(P_transaction_comp);
        d_hier_math_ops->grad(d_F_U_mod_idx,
                              F_U_sc_var,
                              /*cf_bdry_synch*/ true,
                              -1.0,
                              P_idx,
                              P_cc_var,
                              d_P_bdry_fill_op,
                              d_pressure_solver->getSolutionTime(),
                              1.0,
                              F_U_idx,
                              F_U_sc_var);
        d_P_bdry_fill_op->resetTransactionComponent(P_scratch_transaction_comp);
        solveVelocitySubsystem(*U_vec, *F_U_mod_vec, /*initial_guess_nonzero*/ false);
        break;

    case LOWER_TRIANGULAR:
        solveVelocitySubsystem(*U_vec, *F_U_vec, /*initial_guess_nonzero*/ false);
        d_hier_math_ops->div(d_F_P_mod_idx,
                             F_P_cc_var,
                             1.0,
                             U_idx,
                             U_sc_var,
                             d_no_fill_op,
                             d_velocity_solver->getSolutionTime(),
                             /*cf_bdry_synch*/ true,
                             1.0,
                             F_P_idx,
                             F_P_cc_var);
        solvePressureSubsystem(*P_vec, *F_P_mod_vec, /*initial_guess_nonzero*/ false);
        break;

    case SYMMETRIC:
        solveVelocitySubsystem(*U_vec, *F_U_vec, /*initial_guess_nonzero*/ false);
        d_hier_math_ops->div(d_F_P_mod_idx,
                             F_P_cc_var,
                             1.0,
                             U_idx,
                             U_sc_var,
                             d_no_fill_op,
                             d_velocity_solver->getSolutionTime(),
                             /*cf_bdry_synch*/ true,
                             1.0,
                             F_P_idx,
                             F_P_cc_var);
        solvePressureSubsystem(*P_vec, *F_P_mod_vec, /*initial_guess_nonzero*/ false);
        d_P_bdry_fill_op->resetTransactionComponent(P_transaction_comp);
        d_hier_math_ops->grad(d_F_U_mod_idx,
                              F_U_sc_var,
                              /*cf_bdry_synch*/ true,
                              -1.0,
                              P_idx,
                              P_cc_var,
                              d_P_bdry_fill_op,
                              d_pressure_solver->getSolutionTime(),
                              1.0,
                              F_U_idx,
                              F_U_sc_var);
        d_P_bdry_fill_op->resetTransactionComponent(P_scratch_transaction_comp);
        solveVelocitySubsystem(*U_vec, *F_U_mod_vec, /*initial_guess_nonzero*/ true);
        break;

    case DIAGONAL:
        solveVelocitySubsystem(*U_vec, *F_U_vec, /*initial_guess_nonzero*/ false);
        solvePressureSubsystem(*P_vec, *F_P_vec, /*initial_guess_nonzero*/ false);
        break;

    default:
        TBOX_ERROR("unsupported block factorization type\n");
    }
=======
    // Allocate scratch data.
    for (int ln = d_coarsest_ln; ln <= d_finest_ln; ++ln)
    {
        Pointer<PatchLevel<NDIM> > level = d_hierarchy->getPatchLevel(ln);
        level->allocatePatchData(d_F_U_mod_idx);
        level->allocatePatchData(d_P_scratch_idx);
        level->allocatePatchData(d_F_P_mod_idx);
    }

    // Apply one of the approximate block-factorization preconditioners.
    switch (d_factorization_type)
    {
    case UPPER_TRIANGULAR:
        solvePressureSubsystem(*P_vec, *F_P_vec, /*initial_guess_nonzero*/ false);
        d_P_bdry_fill_op->resetTransactionComponent(P_transaction_comp);
        d_hier_math_ops->grad(d_F_U_mod_idx,
                              F_U_sc_var,
                              /*cf_bdry_synch*/ true,
                              -1.0,
                              P_idx,
                              P_cc_var,
                              d_P_bdry_fill_op,
                              d_pressure_solver->getSolutionTime(),
                              1.0,
                              F_U_idx,
                              F_U_sc_var);
        d_P_bdry_fill_op->resetTransactionComponent(P_scratch_transaction_comp);
        solveVelocitySubsystem(*U_vec, *F_U_mod_vec, /*initial_guess_nonzero*/ false);
        break;

    case LOWER_TRIANGULAR:
        solveVelocitySubsystem(*U_vec, *F_U_vec, /*initial_guess_nonzero*/ false);
        d_hier_math_ops->div(d_F_P_mod_idx,
                             F_P_cc_var,
                             1.0,
                             U_idx,
                             U_sc_var,
                             d_no_fill_op,
                             d_velocity_solver->getSolutionTime(),
                             /*cf_bdry_synch*/ true,
                             1.0,
                             F_P_idx,
                             F_P_cc_var);
        solvePressureSubsystem(*P_vec, *F_P_mod_vec, /*initial_guess_nonzero*/ false);
        break;

    case SYMMETRIC:
        solveVelocitySubsystem(*U_vec, *F_U_vec, /*initial_guess_nonzero*/ false);
        d_hier_math_ops->div(d_F_P_mod_idx,
                             F_P_cc_var,
                             1.0,
                             U_idx,
                             U_sc_var,
                             d_no_fill_op,
                             d_velocity_solver->getSolutionTime(),
                             /*cf_bdry_synch*/ true,
                             1.0,
                             F_P_idx,
                             F_P_cc_var);
        solvePressureSubsystem(*P_vec, *F_P_mod_vec, /*initial_guess_nonzero*/ false);
        d_P_bdry_fill_op->resetTransactionComponent(P_transaction_comp);
        d_hier_math_ops->grad(d_F_U_mod_idx,
                              F_U_sc_var,
                              /*cf_bdry_synch*/ true,
                              -1.0,
                              P_idx,
                              P_cc_var,
                              d_P_bdry_fill_op,
                              d_pressure_solver->getSolutionTime(),
                              1.0,
                              F_U_idx,
                              F_U_sc_var);
        d_P_bdry_fill_op->resetTransactionComponent(P_scratch_transaction_comp);
        solveVelocitySubsystem(*U_vec, *F_U_mod_vec, /*initial_guess_nonzero*/ true);
        break;

    case DIAGONAL:
        solveVelocitySubsystem(*U_vec, *F_U_vec, /*initial_guess_nonzero*/ false);
        solvePressureSubsystem(*P_vec, *F_P_vec, /*initial_guess_nonzero*/ false);
        break;

    default:
        TBOX_ERROR("unsupported block factorization type\n");
    }
>>>>>>> 8b34989a

    // Account for nullspace vectors.
    correctNullspace(U_vec, P_vec);

    // Deallocate scratch data.
    for (int ln = d_coarsest_ln; ln <= d_finest_ln; ++ln)
    {
        Pointer<PatchLevel<NDIM> > level = d_hierarchy->getPatchLevel(ln);
        level->deallocatePatchData(d_F_U_mod_idx);
        level->deallocatePatchData(d_P_scratch_idx);
        level->deallocatePatchData(d_F_P_mod_idx);
    }

    // Deallocate the solver (if necessary).
    if (deallocate_at_completion) deallocateSolverState();

    IBAMR_TIMER_STOP(t_solve_system);
    return true;
}

void
StaggeredStokesBlockFactorizationPreconditioner::initializeSolverState(const SAMRAIVectorReal<NDIM, double>& x,
                                                                       const SAMRAIVectorReal<NDIM, double>& b)
{
    IBAMR_TIMER_START(t_initialize_solver_state);

    if (d_is_initialized) deallocateSolverState();

    // Parent class initialization.
    StaggeredStokesBlockPreconditioner::initializeSolverState(x, b);

    // Setup hierarchy operators.
    Pointer<VariableFillPattern<NDIM> > fill_pattern = new CellNoCornersFillPattern(CELLG, false, false, true);
    typedef HierarchyGhostCellInterpolation::InterpolationTransactionComponent InterpolationTransactionComponent;
    InterpolationTransactionComponent P_scratch_component(d_P_scratch_idx,
                                                          DATA_REFINE_TYPE,
                                                          USE_CF_INTERPOLATION,
                                                          DATA_COARSEN_TYPE,
                                                          BDRY_EXTRAP_TYPE,
                                                          CONSISTENT_TYPE_2_BDRY,
                                                          d_P_bc_coef,
                                                          fill_pattern);
    d_P_bdry_fill_op = new HierarchyGhostCellInterpolation();
    d_P_bdry_fill_op->setHomogeneousBc(true);
    d_P_bdry_fill_op->initializeOperatorState(P_scratch_component, d_hierarchy);

<<<<<<< HEAD
    // Allocate scratch data.
    for (int ln = d_coarsest_ln; ln <= d_finest_ln; ++ln)
    {
        Pointer<PatchLevel<NDIM> > level = d_hierarchy->getPatchLevel(ln);
        if (!level->checkAllocated(d_F_U_mod_idx)) level->allocatePatchData(d_F_U_mod_idx);
        if (!level->checkAllocated(d_P_scratch_idx)) level->allocatePatchData(d_P_scratch_idx);
        if (!level->checkAllocated(d_F_P_mod_idx)) level->allocatePatchData(d_F_P_mod_idx);
    }

=======
>>>>>>> 8b34989a
    d_is_initialized = true;

    IBAMR_TIMER_STOP(t_initialize_solver_state);
    return;
} // initializeSolverState

void
StaggeredStokesBlockFactorizationPreconditioner::deallocateSolverState()
{
    if (!d_is_initialized) return;

    IBAMR_TIMER_START(t_deallocate_solver_state);

    // Parent class deallocation.
    StaggeredStokesBlockPreconditioner::deallocateSolverState();

    // Deallocate hierarchy operators.
    d_P_bdry_fill_op.setNull();

<<<<<<< HEAD
    // Deallocate scratch data.
    for (int ln = d_coarsest_ln; ln <= d_finest_ln; ++ln)
    {
        Pointer<PatchLevel<NDIM> > level = d_hierarchy->getPatchLevel(ln);
        if (level->checkAllocated(d_F_U_mod_idx)) level->deallocatePatchData(d_F_U_mod_idx);
        if (level->checkAllocated(d_P_scratch_idx)) level->deallocatePatchData(d_P_scratch_idx);
        if (level->checkAllocated(d_F_P_mod_idx)) level->deallocatePatchData(d_F_P_mod_idx);
    }

=======
>>>>>>> 8b34989a
    d_is_initialized = false;

    IBAMR_TIMER_STOP(t_deallocate_solver_state);
    return;
} // deallocateSolverState

void
StaggeredStokesBlockFactorizationPreconditioner::setInitialGuessNonzero(bool initial_guess_nonzero)
{
    if (initial_guess_nonzero)
    {
        TBOX_ERROR(d_object_name + "::setInitialGuessNonzero()\n"
                   << "  class IBAMR::StaggeredStokesBlockFactorizationPreconditioner requires a "
                      "zero initial guess"
                   << std::endl);
    }
    return;
} // setInitialGuessNonzero

void
StaggeredStokesBlockFactorizationPreconditioner::setMaxIterations(int max_iterations)
{
    if (max_iterations != 1)
    {
        TBOX_ERROR(d_object_name + "::setMaxIterations()\n"
                   << "  class IBAMR::StaggeredStokesBlockFactorizationPreconditioner only "
                      "performs a single iteration"
                   << std::endl);
    }
    return;
} // setMaxIterations

/////////////////////////////// PROTECTED ////////////////////////////////////

/////////////////////////////// PRIVATE //////////////////////////////////////

void
StaggeredStokesBlockFactorizationPreconditioner::solvePressureSubsystem(SAMRAIVectorReal<NDIM, double>& P_vec,
                                                                        SAMRAIVectorReal<NDIM, double>& F_P_vec,
                                                                        const bool initial_guess_nonzero)
{
    // Get the vector components.
    const int P_idx = P_vec.getComponentDescriptorIndex(0);
    const Pointer<Variable<NDIM> >& P_var = P_vec.getComponentVariable(0);
    Pointer<CellVariable<NDIM, double> > P_cc_var = P_var;

    const int F_P_idx = F_P_vec.getComponentDescriptorIndex(0);
    const Pointer<Variable<NDIM> >& F_P_var = F_P_vec.getComponentVariable(0);
    Pointer<CellVariable<NDIM, double> > F_P_cc_var = F_P_var;

    Pointer<SAMRAIVectorReal<NDIM, double> > P_scratch_vec;
    P_scratch_vec =
        new SAMRAIVectorReal<NDIM, double>(d_object_name + "::P_scratch", d_hierarchy, d_coarsest_ln, d_finest_ln);
    P_scratch_vec->addComponent(d_P_var, d_P_scratch_idx, d_pressure_wgt_idx, d_pressure_data_ops);

    // Solve the pressure sub-problem by applying inv(S^) to F_P, in which
    // S^ is the approximate Schur complement.
    //
    // The Schur complement S is
    //
    //    S = D inv(rho/dt - K*mu*L) G
    //
    // We obtain S^ by assuming that
    //
    //    D inv(rho/dt - K*mu*L) G ~ L_p inv(rho/dt - K*mu*L_p)
    //
    // in which L_p = D*G.
    //
    // We treat two cases:
    //
    // (i) rho/dt = 0.
    //
    // In this case,
    //
    //    inv(S^) = inv(L_p inv(-K*mu*L_p)) = -K*mu
    //
    // so that
    //
    //    P := -K*mu*F_P
    //
    // (ii) rho/dt != 0.
    //
    // In this case, we make the further approximation that
    //
    //    L_p ~ rho L_rho = rho (D (1/rho) G)
    //
    // so that
    //
    //    inv(S^) = (1/dt) inv(L_rho) - K*mu
    //
    // and
    //
    //    P := [(1/dt) inv(L_rho) - K*mu] F_P
    //
    // NOTE: d_U_problem_coefs.getCConstant() == rho/dt
    //       d_U_problem_coefs.getDConstant() == -K*mu
    //
    // in which K depends on the form of the time stepping scheme.
    const bool steady_state =
        d_U_problem_coefs.cIsZero() ||
        (d_U_problem_coefs.cIsConstant() && MathUtilities<double>::equalEps(d_U_problem_coefs.getCConstant(), 0.0));
    if (steady_state)
    {
<<<<<<< HEAD
        // if (SAMRAI_MPI::getRank() == 0) std::cout << "D = " << d_U_problem_coefs.getDConstant() << std::endl;
=======
>>>>>>> 8b34989a
        d_pressure_data_ops->scale(P_idx, d_U_problem_coefs.getDConstant(), F_P_idx);
    }
    else
    {
        d_pressure_solver->setHomogeneousBc(true);
        LinearSolver* p_pressure_solver = dynamic_cast<LinearSolver*>(d_pressure_solver.getPointer());
        if (p_pressure_solver) p_pressure_solver->setInitialGuessNonzero(initial_guess_nonzero);
        d_pressure_solver->solveSystem(*P_scratch_vec, F_P_vec); // P_scratch_idx := -inv(L_rho)*F_P
        d_pressure_data_ops->linearSum(
            P_idx, -1.0 / getDt(), d_P_scratch_idx, d_U_problem_coefs.getDConstant(), F_P_idx);
    }
    return;
}

void
StaggeredStokesBlockFactorizationPreconditioner::solveVelocitySubsystem(SAMRAIVectorReal<NDIM, double>& U_vec,
                                                                        SAMRAIVectorReal<NDIM, double>& F_U_vec,
                                                                        const bool initial_guess_nonzero)
{
    // Solve the velocity sub-problem.
    //
    //    U := inv(rho/dt - K*mu*L) * F_U
    //
    // No special treatment is needed for the steady-state case.
    d_velocity_solver->setHomogeneousBc(true);
    LinearSolver* p_velocity_solver = dynamic_cast<LinearSolver*>(d_velocity_solver.getPointer());
    if (p_velocity_solver) p_velocity_solver->setInitialGuessNonzero(initial_guess_nonzero);
    d_velocity_solver->solveSystem(U_vec, F_U_vec);
    return;
}

//////////////////////////////////////////////////////////////////////////////

} // namespace IBAMR

//////////////////////////////////////////////////////////////////////////////<|MERGE_RESOLUTION|>--- conflicted
+++ resolved
@@ -282,7 +282,16 @@
                                                                  d_P_bc_coef,
                                                                  fill_pattern);
 
-<<<<<<< HEAD
+    // Allocate scratch data.
+    for (int ln = d_coarsest_ln; ln <= d_finest_ln; ++ln)
+    {
+        Pointer<PatchLevel<NDIM> > level = d_hierarchy->getPatchLevel(ln);
+        level->allocatePatchData(d_F_U_mod_idx);
+        level->allocatePatchData(d_P_scratch_idx);
+        level->allocatePatchData(d_F_P_mod_idx);
+    }
+
+    // Apply one of the approximate block-factorization preconditioners.
     switch (d_factorization_type)
     {
     case UPPER_TRIANGULAR:
@@ -357,92 +366,6 @@
     default:
         TBOX_ERROR("unsupported block factorization type\n");
     }
-=======
-    // Allocate scratch data.
-    for (int ln = d_coarsest_ln; ln <= d_finest_ln; ++ln)
-    {
-        Pointer<PatchLevel<NDIM> > level = d_hierarchy->getPatchLevel(ln);
-        level->allocatePatchData(d_F_U_mod_idx);
-        level->allocatePatchData(d_P_scratch_idx);
-        level->allocatePatchData(d_F_P_mod_idx);
-    }
-
-    // Apply one of the approximate block-factorization preconditioners.
-    switch (d_factorization_type)
-    {
-    case UPPER_TRIANGULAR:
-        solvePressureSubsystem(*P_vec, *F_P_vec, /*initial_guess_nonzero*/ false);
-        d_P_bdry_fill_op->resetTransactionComponent(P_transaction_comp);
-        d_hier_math_ops->grad(d_F_U_mod_idx,
-                              F_U_sc_var,
-                              /*cf_bdry_synch*/ true,
-                              -1.0,
-                              P_idx,
-                              P_cc_var,
-                              d_P_bdry_fill_op,
-                              d_pressure_solver->getSolutionTime(),
-                              1.0,
-                              F_U_idx,
-                              F_U_sc_var);
-        d_P_bdry_fill_op->resetTransactionComponent(P_scratch_transaction_comp);
-        solveVelocitySubsystem(*U_vec, *F_U_mod_vec, /*initial_guess_nonzero*/ false);
-        break;
-
-    case LOWER_TRIANGULAR:
-        solveVelocitySubsystem(*U_vec, *F_U_vec, /*initial_guess_nonzero*/ false);
-        d_hier_math_ops->div(d_F_P_mod_idx,
-                             F_P_cc_var,
-                             1.0,
-                             U_idx,
-                             U_sc_var,
-                             d_no_fill_op,
-                             d_velocity_solver->getSolutionTime(),
-                             /*cf_bdry_synch*/ true,
-                             1.0,
-                             F_P_idx,
-                             F_P_cc_var);
-        solvePressureSubsystem(*P_vec, *F_P_mod_vec, /*initial_guess_nonzero*/ false);
-        break;
-
-    case SYMMETRIC:
-        solveVelocitySubsystem(*U_vec, *F_U_vec, /*initial_guess_nonzero*/ false);
-        d_hier_math_ops->div(d_F_P_mod_idx,
-                             F_P_cc_var,
-                             1.0,
-                             U_idx,
-                             U_sc_var,
-                             d_no_fill_op,
-                             d_velocity_solver->getSolutionTime(),
-                             /*cf_bdry_synch*/ true,
-                             1.0,
-                             F_P_idx,
-                             F_P_cc_var);
-        solvePressureSubsystem(*P_vec, *F_P_mod_vec, /*initial_guess_nonzero*/ false);
-        d_P_bdry_fill_op->resetTransactionComponent(P_transaction_comp);
-        d_hier_math_ops->grad(d_F_U_mod_idx,
-                              F_U_sc_var,
-                              /*cf_bdry_synch*/ true,
-                              -1.0,
-                              P_idx,
-                              P_cc_var,
-                              d_P_bdry_fill_op,
-                              d_pressure_solver->getSolutionTime(),
-                              1.0,
-                              F_U_idx,
-                              F_U_sc_var);
-        d_P_bdry_fill_op->resetTransactionComponent(P_scratch_transaction_comp);
-        solveVelocitySubsystem(*U_vec, *F_U_mod_vec, /*initial_guess_nonzero*/ true);
-        break;
-
-    case DIAGONAL:
-        solveVelocitySubsystem(*U_vec, *F_U_vec, /*initial_guess_nonzero*/ false);
-        solvePressureSubsystem(*P_vec, *F_P_vec, /*initial_guess_nonzero*/ false);
-        break;
-
-    default:
-        TBOX_ERROR("unsupported block factorization type\n");
-    }
->>>>>>> 8b34989a
 
     // Account for nullspace vectors.
     correctNullspace(U_vec, P_vec);
@@ -489,18 +412,6 @@
     d_P_bdry_fill_op->setHomogeneousBc(true);
     d_P_bdry_fill_op->initializeOperatorState(P_scratch_component, d_hierarchy);
 
-<<<<<<< HEAD
-    // Allocate scratch data.
-    for (int ln = d_coarsest_ln; ln <= d_finest_ln; ++ln)
-    {
-        Pointer<PatchLevel<NDIM> > level = d_hierarchy->getPatchLevel(ln);
-        if (!level->checkAllocated(d_F_U_mod_idx)) level->allocatePatchData(d_F_U_mod_idx);
-        if (!level->checkAllocated(d_P_scratch_idx)) level->allocatePatchData(d_P_scratch_idx);
-        if (!level->checkAllocated(d_F_P_mod_idx)) level->allocatePatchData(d_F_P_mod_idx);
-    }
-
-=======
->>>>>>> 8b34989a
     d_is_initialized = true;
 
     IBAMR_TIMER_STOP(t_initialize_solver_state);
@@ -520,18 +431,6 @@
     // Deallocate hierarchy operators.
     d_P_bdry_fill_op.setNull();
 
-<<<<<<< HEAD
-    // Deallocate scratch data.
-    for (int ln = d_coarsest_ln; ln <= d_finest_ln; ++ln)
-    {
-        Pointer<PatchLevel<NDIM> > level = d_hierarchy->getPatchLevel(ln);
-        if (level->checkAllocated(d_F_U_mod_idx)) level->deallocatePatchData(d_F_U_mod_idx);
-        if (level->checkAllocated(d_P_scratch_idx)) level->deallocatePatchData(d_P_scratch_idx);
-        if (level->checkAllocated(d_F_P_mod_idx)) level->deallocatePatchData(d_F_P_mod_idx);
-    }
-
-=======
->>>>>>> 8b34989a
     d_is_initialized = false;
 
     IBAMR_TIMER_STOP(t_deallocate_solver_state);
@@ -635,10 +534,6 @@
         (d_U_problem_coefs.cIsConstant() && MathUtilities<double>::equalEps(d_U_problem_coefs.getCConstant(), 0.0));
     if (steady_state)
     {
-<<<<<<< HEAD
-        // if (SAMRAI_MPI::getRank() == 0) std::cout << "D = " << d_U_problem_coefs.getDConstant() << std::endl;
-=======
->>>>>>> 8b34989a
         d_pressure_data_ops->scale(P_idx, d_U_problem_coefs.getDConstant(), F_P_idx);
     }
     else
