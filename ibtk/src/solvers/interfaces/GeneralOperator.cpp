--- conflicted
+++ resolved
@@ -177,8 +177,6 @@
 } // deallocateOperatorState
 
 void
-<<<<<<< HEAD
-=======
 GeneralOperator::modifyRhsForBcs(SAMRAIVectorReal<NDIM, double>& /*y*/)
 {
     // intentionally blank
@@ -193,7 +191,6 @@
 } // imposeSolBcs
 
 void
->>>>>>> 8b34989a
 GeneralOperator::setLoggingEnabled(bool enable_logging)
 {
     d_enable_logging = enable_logging;
